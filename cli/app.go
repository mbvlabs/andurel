package cli

import (
	"fmt"
	"os"
	"os/exec"
	"path/filepath"

	"github.com/spf13/cobra"
)

func newAppCommand() *cobra.Command {
	appCmd := &cobra.Command{
		Use:     "app",
		Aliases: []string{"a"},
		Short:   "App related commands",
		Long:    "Commands related to running and managing the application.",
	}

	appCmd.AddCommand(newConsoleCommand())
<<<<<<< HEAD
	appCmd.AddCommand(newMailpitCommand())
=======
	appCmd.AddCommand(newMailhogCommand())
>>>>>>> 5783f80f

	return appCmd
}


func newConsoleCommand() *cobra.Command {
	cmd := &cobra.Command{
		Use:     "console",
		Aliases: []string{"c"},
		Short:   "Runs an interactive database console",
		Args:    cobra.ExactArgs(0),
		RunE: func(cmd *cobra.Command, args []string) error {
			wd, err := os.Getwd()
			if err != nil {
				return err
			}

			binPath := filepath.Join(wd, "bin", "console")
			if _, err := os.Stat(binPath); err != nil {
				if os.IsNotExist(err) {
					return fmt.Errorf(
						"console binary not found at %s\nRun 'andurel sync' to build it",
						binPath,
					)
				}
				return err
			}

			command := exec.Command(binPath, args...)
			command.Stdout = os.Stdout
			command.Stderr = os.Stderr
			command.Stdin = os.Stdin

			return command.Run()
		},
	}

	return cmd
}

func newMailpitCommand() *cobra.Command {
	cmd := &cobra.Command{
		Use:     "mailpit",
		Aliases: []string{"m"},
		Short:   "Runs the Mailpit email server",
		Long: `Runs the Mailpit email server with default configuration.

Default bindings:
  - SMTP: 0.0.0.0:1025
  - HTTP: 0.0.0.0:8025

Override defaults by passing flags, e.g.:
  andurel app mailpit --smtp=0.0.0.0:2525`,
		RunE: func(cmd *cobra.Command, args []string) error {
			wd, err := os.Getwd()
			if err != nil {
				return err
			}

			binPath := filepath.Join(wd, "bin", "mailpit")
			if _, err := os.Stat(binPath); err != nil {
				if os.IsNotExist(err) {
					return fmt.Errorf(
<<<<<<< HEAD
						"mailpit binary not found at %s\nRun 'andurel sync' to download it",
=======
						"mailhog binary not found at %s\nRun 'andurel sync' to download it",
>>>>>>> 5783f80f
						binPath,
					)
				}
				return err
			}

			defaultArgs := []string{
				"--smtp=0.0.0.0:1025",
				"--listen=0.0.0.0:8025",
			}

			finalArgs := append(defaultArgs, args...)

			command := exec.Command(binPath, finalArgs...)
			command.Stdout = os.Stdout
			command.Stderr = os.Stderr
			command.Stdin = os.Stdin

			return command.Run()
		},
	}

	return cmd
}
<|MERGE_RESOLUTION|>--- conflicted
+++ resolved
@@ -18,15 +18,10 @@
 	}
 
 	appCmd.AddCommand(newConsoleCommand())
-<<<<<<< HEAD
 	appCmd.AddCommand(newMailpitCommand())
-=======
-	appCmd.AddCommand(newMailhogCommand())
->>>>>>> 5783f80f
 
 	return appCmd
 }
-
 
 func newConsoleCommand() *cobra.Command {
 	cmd := &cobra.Command{
@@ -86,11 +81,7 @@
 			if _, err := os.Stat(binPath); err != nil {
 				if os.IsNotExist(err) {
 					return fmt.Errorf(
-<<<<<<< HEAD
 						"mailpit binary not found at %s\nRun 'andurel sync' to download it",
-=======
-						"mailhog binary not found at %s\nRun 'andurel sync' to download it",
->>>>>>> 5783f80f
 						binPath,
 					)
 				}
@@ -114,4 +105,4 @@
 	}
 
 	return cmd
-}
+}