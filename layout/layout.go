// Package layout provides functionality to scaffold a new Go web application project
package layout

import (
	"crypto/rand"
	"encoding/hex"
	"fmt"
	"io"
	"log/slog"
	"net/http"
	"os"
	"os/exec"
	"path/filepath"
	"runtime"
	"strings"
	"text/template"

	"github.com/mbvlabs/andurel/layout/extensions"
	simpleauth "github.com/mbvlabs/andurel/layout/extensions/simple-auth"
	"github.com/mbvlabs/andurel/layout/templates"
	"github.com/mbvlabs/andurel/pkg/constants"
	"golang.org/x/exp/slices"
)

type Element struct {
	RootDir string
	SubDirs []Element
}

type TemplateData struct {
	ProjectName          string
	ModuleName           string
	Database             string
	SessionKey           string
	SessionEncryptionKey string
	TokenSigningKey      string
	PasswordSalt         string
	WithSimpleAuth       bool
}

// Scaffold TODO: figure out a way to have full repo path on init, i.e. github.com/mbvlabs/andurel
// breaks because go mod tidy will look up that path and not find it
func Scaffold(targetDir, projectName, repo, database string, extensions []string) error {
	fmt.Printf("Scaffolding new project in %s...\n", targetDir)

	if strings.Contains(repo, "github.com/") {
		slog.Warn(
			"The 'github.com/' prefix is not supported currently as it breaks the setup process due to the repo not _yet_ existing on GH and will be removed.",
		)
		repo = strings.TrimPrefix(repo, "github.com/")
	}

	moduleName := projectName
	if repo != "" {
		moduleName = repo + "/" + projectName
	}

	templateData := TemplateData{
		ProjectName:          projectName,
		ModuleName:           moduleName,
		Database:             database,
		SessionKey:           generateRandomHex(64),
		SessionEncryptionKey: generateRandomHex(32),
		TokenSigningKey:      generateRandomHex(32),
		PasswordSalt:         generateRandomHex(16),
		WithSimpleAuth:       slices.Contains(extensions, "simple-auth"),
	}

	fmt.Print("Creating project structure...\n")
	if err := os.MkdirAll(targetDir, constants.DirPermissionDefault); err != nil {
		return fmt.Errorf("failed to create target directory: %w", err)
	}

	fmt.Print("Initializing git repository...\n")
	if err := initializeGit(targetDir); err != nil {
		return fmt.Errorf("failed to initialize git: %w", err)
	}

	fmt.Print("Creating go.mod file...\n")
	if err := createGoMod(targetDir, moduleName); err != nil {
		return fmt.Errorf("failed to create go.mod: %w", err)
	}

	fmt.Print("Processing templated files...\n")
	if err := processTemplatedFiles(targetDir, templateData); err != nil {
		return fmt.Errorf("failed to process templated files: %w", err)
	}

	if database == "sqlite" {
		if err := createSqliteDB(targetDir, projectName); err != nil {
			return fmt.Errorf("failed to create go.mod: %w", err)
		}

		cmd := exec.Command("cp", ".env.example", ".env")
		cmd.Dir = targetDir
		if err := cmd.Run(); err != nil {
			return fmt.Errorf("failed to copy .env.example to .env: %w", err)
		}
	}

	if err := os.Mkdir(filepath.Join(targetDir, "bin"), constants.DirPermissionDefault); err != nil {
		return fmt.Errorf("failed to create bin directory: %w", err)
	}

	fmt.Print("Setting up Tailwind CSS...\n")
	// Need to skip download for testing purposes
	if os.Getenv("ANDUREL_SKIP_TAILWIND") != "true" {
		if err := SetupTailwind(targetDir); err != nil {
			fmt.Printf("Failed to download Tailwind binary: %s \n", err.Error())
			fmt.Print("Continuing without Tailwind setup...\n")
			fmt.Print("You can run 'andurel app tailwind' after setup to fix this\n")
		}
	}

	fmt.Print("Running initial go mod tidy...\n")
	if err := runGoModTidy(targetDir); err != nil {
		return fmt.Errorf("failed to run go mod tidy: %w", err)
	}

	fmt.Print("Building run binary...\n")
	// Need to skip build for testing purposes
	if os.Getenv("ANDUREL_SKIP_BUILD") != "true" {
		if err := runGoRunBin(targetDir); err != nil {
			return fmt.Errorf("failed to build run binary: %w", err)
		}
	}

	fmt.Print("Building migration binary...\n")
	if os.Getenv("ANDUREL_SKIP_BUILD") != "true" {
		if err := runGoMigrationBin(targetDir); err != nil {
			return fmt.Errorf("failed to build migration binary: %w", err)
		}
	}

<<<<<<< HEAD
	if templateData.WithSimpleAuth {
		fmt.Print("Processing auth recipe...\n")
		authData := simpleauth.TemplateData{
			ProjectName:          templateData.ProjectName,
			ModuleName:           templateData.ModuleName,
			Database:             templateData.Database,
			SessionKey:           templateData.SessionKey,
			SessionEncryptionKey: templateData.SessionEncryptionKey,
			TokenSigningKey:      templateData.TokenSigningKey,
			PasswordSalt:         templateData.PasswordSalt,
			WithSimpleAuth:       templateData.WithSimpleAuth,
		}
		if err := simpleauth.ProcessAuthRecipe(targetDir, authData, func(targetDir, templateFile, targetPath string, data simpleauth.TemplateData) error {
			return ProcessTemplateFromRecipe(targetDir, templateFile, targetPath, templateData)
		}); err != nil {
			return fmt.Errorf("failed to process auth recipe: %w", err)
		}

		if err := RunSqlcGenerate(targetDir); err != nil {
			return fmt.Errorf("failed to run sqlc generate: %w", err)
=======
	fmt.Print("Building console binary...\n")
	if os.Getenv("ANDUREL_SKIP_BUILD") != "true" {
		if err := runConsoleBin(targetDir); err != nil {
			return fmt.Errorf("failed to build console binary: %w", err)
>>>>>>> 1851d6a8
		}
	}

	fmt.Print("Running templ fmt...\n")
	if err := runTemplFmt(targetDir); err != nil {
		return fmt.Errorf("failed to run templ fmt: %w", err)
	}

	fmt.Print("Running templ generate...\n")
	if err := runTemplGenerate(targetDir); err != nil {
		return fmt.Errorf("failed to run templ generate: %w", err)
	}

	fmt.Print("Running go fmt...\n")
	if err := runGoFmt(targetDir); err != nil {
		return fmt.Errorf("failed to run go fmt: %w", err)
	}

	fmt.Print("Finalizing go mod tidy...\n")
	// calling go mod tidy again to ensure everything is in place after templ generation
	if err := runGoModTidy(targetDir); err != nil {
		return fmt.Errorf("failed to run go mod tidy: %w", err)
	}

	return nil
}

type (
	TmplTarget     string
	TmplTargetPath string
)

func processTemplatedFiles(targetDir string, data TemplateData) error {
	templateMappings := map[TmplTarget]TmplTargetPath{
		// Core files
		"database.tmpl":  "database/database.go",
		"env.tmpl":       ".env.example",
		"sqlc.tmpl":      "database/sqlc.yaml",
		"gitignore.tmpl": ".gitignore",
		"justfile.tmpl":  "justfile",

		// Assets
		"assets_assets.tmpl":      "assets/assets.go",
		"assets_css_tw.tmpl":      "assets/css/tw.css",
		"assets_js_scripts.tmpl":  "assets/js/scripts.js",
		"assets_js_datastar.tmpl": "assets/js/datastar_1-0-0-rc5.min.js",

		// CSS
		"css_base.tmpl":  "css/base.css",
		"css_theme.tmpl": "css/theme.css",

		// Commands
		"cmd_app_main.tmpl":       "cmd/app/main.go",
		"cmd_migration_main.tmpl": "cmd/migration/main.go",
		"cmd_run_main.tmpl":       "cmd/run/main.go",
		"cmd_console_main.tmpl":   "cmd/console/main.go",

		// Config
		"config_auth.tmpl":     "config/auth.go",
		"config_config.tmpl":   "config/config.go",
		"config_database.tmpl": "config/database.go",

		// Controllers
		"controllers_api.tmpl":        "controllers/api.go",
		"controllers_assets.tmpl":     "controllers/assets.go",
		"controllers_controller.tmpl": "controllers/controller.go",
		"controllers_pages.tmpl":      "controllers/pages.go",

		// Database
		"database_migrations_gitkeep.tmpl": "database/migrations/.gitkeep",
		"database_queries_gitkeep.tmpl":    "database/queries/.gitkeep",

		// Models
		"models_errors.tmpl": "models/errors.go",
		"models_model.tmpl":  "models/model.go",

		// Router
		"router_router.tmpl":                "router/router.go",
		"router_cookies_cookies.tmpl":       "router/cookies/cookies.go",
		"router_cookies_flash.tmpl":         "router/cookies/flash.go",
		"router_middleware_middleware.tmpl": "router/middleware/middleware.go",

		// Routes
		"router_routes_routes.tmpl": "router/routes/routes.go",
		"router_routes_api.tmpl":    "router/routes/api.go",
		"router_routes_assets.tmpl": "router/routes/assets.go",
		"router_routes_pages.tmpl":  "router/routes/pages.go",

		// Views
		"views_layout.tmpl":         "views/layout.templ",
		"views_home.tmpl":           "views/home.templ",
		"views_bad_request.tmpl":    "views/bad_request.templ",
		"views_internal_error.tmpl": "views/internal_error.templ",
		"views_not_found.tmpl":      "views/not_found.templ",

		// View Components
		"views_components_head.tmpl":   "views/components/head.templ",
		"views_components_toasts.tmpl": "views/components/toasts.templ",
	}

	for templateFile, targetPath := range templateMappings {
		if err := processTemplate(targetDir, string(templateFile), string(targetPath), data); err != nil {
			return fmt.Errorf("failed to process template %s: %w", templateFile, err)
		}
	}

	return nil
}

func processTemplate(targetDir, templateFile, targetPath string, data TemplateData) error {
	content, err := templates.Files.ReadFile(templateFile)
	if err != nil {
		return fmt.Errorf("failed to read template %s: %w", templateFile, err)
	}

	contentStr := string(content)

	tmpl, err := template.New(templateFile).Parse(contentStr)
	if err != nil {
		return fmt.Errorf("failed to parse template %s: %w", templateFile, err)
	}

	fullTargetPath := filepath.Join(targetDir, targetPath)
	if err := os.MkdirAll(filepath.Dir(fullTargetPath), constants.DirPermissionDefault); err != nil {
		return fmt.Errorf("failed to create directory for %s: %w", targetPath, err)
	}

	file, err := os.Create(fullTargetPath)
	if err != nil {
		return fmt.Errorf("failed to create file %s: %w", targetPath, err)
	}
	defer file.Close()

	if err := tmpl.Execute(file, data); err != nil {
		return fmt.Errorf("failed to execute template %s: %w", templateFile, err)
	}

	return nil
}

func ProcessTemplateFromRecipe(
	targetDir, templateFile, targetPath string,
	data TemplateData,
) error {
	content, err := extensions.Files.ReadFile(templateFile)
	if err != nil {
		return fmt.Errorf("failed to read template %s: %w", templateFile, err)
	}

	contentStr := string(content)

	tmpl, err := template.New(templateFile).Parse(contentStr)
	if err != nil {
		return fmt.Errorf("failed to parse template %s: %w", templateFile, err)
	}

	fullTargetPath := filepath.Join(targetDir, targetPath)
	if err := os.MkdirAll(filepath.Dir(fullTargetPath), constants.DirPermissionDefault); err != nil {
		return fmt.Errorf("failed to create directory for %s: %w", targetPath, err)
	}

	file, err := os.Create(fullTargetPath)
	if err != nil {
		return fmt.Errorf("failed to create file %s: %w", targetPath, err)
	}
	defer file.Close()

	if err := tmpl.Execute(file, data); err != nil {
		return fmt.Errorf("failed to execute template %s: %w", templateFile, err)
	}

	return nil
}

const goVersion = "1.25.0"

const goModTemplate = `module %s

go %s

tool (
	github.com/a-h/templ/cmd/templ
	github.com/xo/usql
	github.com/sqlc-dev/sqlc/cmd/sqlc
	github.com/pressly/goose/v3/cmd/goose
	github.com/air-verse/air
)
`

func createGoMod(targetDir, moduleName string) error {
	goModPath := filepath.Join(targetDir, "go.mod")
	content := fmt.Sprintf(goModTemplate, moduleName, goVersion)

	return os.WriteFile(goModPath, []byte(content), 0o644)
}

func createSqliteDB(targetDir, projectName string) error {
	goModPath := filepath.Join(targetDir, projectName+".db")

	return os.WriteFile(goModPath, nil, 0o644)
}

func runGoModTidy(targetDir string) error {
	cmd := exec.Command("go", "mod", "tidy")
	cmd.Dir = targetDir
	return cmd.Run()
}

func runGoFmt(targetDir string) error {
	cmd := exec.Command("go", "fmt", "./...")
	cmd.Dir = targetDir
	return cmd.Run()
}

func runGoRunBin(targetDir string) error {
	cmd := exec.Command("go", "build", "-o", "bin/run", "cmd/run/main.go")
	cmd.Dir = targetDir
	return cmd.Run()
}

func runGoMigrationBin(targetDir string) error {
	cmd := exec.Command("go", "build", "-o", "bin/migration", "cmd/migration/main.go")
	cmd.Dir = targetDir
	return cmd.Run()
}

func runConsoleBin(targetDir string) error {
	cmd := exec.Command("go", "build", "-o", "bin/console", "cmd/console/main.go")
	cmd.Dir = targetDir
	return cmd.Run()
}

func runTemplGenerate(targetDir string) error {
	cmd := exec.Command("go", "tool", "templ", "generate", "./views")
	cmd.Dir = targetDir
	return cmd.Run()
}

func runTemplFmt(targetDir string) error {
	cmd := exec.Command("go", "tool", "templ", "fmt", "./views")
	cmd.Dir = targetDir
	return cmd.Run()
}

func RunSqlcGenerate(targetDir string) error {
	cmd := exec.Command("go", "tool", "sqlc", "generate", "-f", "database/sqlc.yaml")
	cmd.Dir = targetDir
	return cmd.Run()
}

func initializeGit(targetDir string) error {
	cmd := exec.Command("git", "init")
	cmd.Dir = targetDir
	return cmd.Run()
}

func generateRandomHex(bytes int) string {
	randomBytes := make([]byte, bytes)
	rand.Read(randomBytes)
	return hex.EncodeToString(randomBytes)
}

func SetupTailwind(targetDir string) error {
	binPath := filepath.Join(targetDir, "bin", "tailwindcli")

	if _, err := os.Stat(binPath); err == nil {
		fmt.Printf("Tailwind binary already exists at: %s\n", binPath)
		return nil
	}

	binDir := filepath.Join(targetDir, "bin")
	if err := os.MkdirAll(binDir, 0o755); err != nil {
		return fmt.Errorf("failed to create bin directory: %w", err)
	}

	downloadURL, err := getTailwindDownloadURL()
	if err != nil {
		return err
	}

	resp, err := http.Get(downloadURL)
	if err != nil {
		return fmt.Errorf("failed to download Tailwind: %w", err)
	}
	defer resp.Body.Close()

	if resp.StatusCode != http.StatusOK {
		return fmt.Errorf("failed to download Tailwind: status %d", resp.StatusCode)
	}

	out, err := os.Create(binPath)
	if err != nil {
		return fmt.Errorf("failed to create binary file: %w", err)
	}
	defer out.Close()

	if _, err := io.Copy(out, resp.Body); err != nil {
		return fmt.Errorf("failed to write binary: %w", err)
	}

	if err := os.Chmod(binPath, 0o755); err != nil {
		return fmt.Errorf("failed to make binary executable: %w", err)
	}

	return nil
}

func getTailwindDownloadURL() (string, error) {
	baseURL := "https://github.com/tailwindlabs/tailwindcss/releases/latest/download"

	var arch string
	switch runtime.GOOS {
	case "darwin":
		arch = "macos-x64"
	case "linux":
		arch = "linux-x64"
	case "windows":
		arch = "windows-x64.exe"
	default:
		return "", fmt.Errorf(
			"unsupported platform: %s. Supported platforms: darwin (mac), linux, windows",
			runtime.GOOS,
		)
	}

	return fmt.Sprintf("%s/tailwindcss-%s", baseURL, arch), nil
}<|MERGE_RESOLUTION|>--- conflicted
+++ resolved
@@ -132,7 +132,13 @@
 		}
 	}
 
-<<<<<<< HEAD
+	fmt.Print("Building console binary...\n")
+	if os.Getenv("ANDUREL_SKIP_BUILD") != "true" {
+		if err := runConsoleBin(targetDir); err != nil {
+			return fmt.Errorf("failed to build console binary: %w", err)
+		}
+	}
+
 	if templateData.WithSimpleAuth {
 		fmt.Print("Processing auth recipe...\n")
 		authData := simpleauth.TemplateData{
@@ -153,12 +159,6 @@
 
 		if err := RunSqlcGenerate(targetDir); err != nil {
 			return fmt.Errorf("failed to run sqlc generate: %w", err)
-=======
-	fmt.Print("Building console binary...\n")
-	if os.Getenv("ANDUREL_SKIP_BUILD") != "true" {
-		if err := runConsoleBin(targetDir); err != nil {
-			return fmt.Errorf("failed to build console binary: %w", err)
->>>>>>> 1851d6a8
 		}
 	}
 
